--- conflicted
+++ resolved
@@ -675,10 +675,6 @@
 	int (*handle_cmd)(struct scsi_qla_host *, struct qla_tgt_cmd *,
 			unsigned char *, uint32_t, int, int, int);
 	void (*handle_data)(struct qla_tgt_cmd *);
-<<<<<<< HEAD
-	void (*handle_dif_err)(struct qla_tgt_cmd *);
-=======
->>>>>>> fe82203b
 	int (*handle_tmr)(struct qla_tgt_mgmt_cmd *, uint32_t, uint16_t,
 			uint32_t);
 	void (*free_cmd)(struct qla_tgt_cmd *);
@@ -695,12 +691,9 @@
 	void (*clear_nacl_from_fcport_map)(struct fc_port *);
 	void (*put_sess)(struct fc_port *);
 	void (*shutdown_sess)(struct fc_port *);
-<<<<<<< HEAD
-=======
 	int (*get_dif_tags)(struct qla_tgt_cmd *cmd, uint16_t *pfw_prot_opts);
 	int (*chk_dif_tags)(uint32_t tag);
 	void (*add_target)(struct scsi_qla_host *);
->>>>>>> fe82203b
 };
 
 int qla2x00_wait_for_hba_online(struct scsi_qla_host *);
@@ -737,13 +730,8 @@
 #define QLA_TGT_ABORT_ALL               0xFFFE
 #define QLA_TGT_NEXUS_LOSS_SESS         0xFFFD
 #define QLA_TGT_NEXUS_LOSS              0xFFFC
-<<<<<<< HEAD
-#define QLA_TGT_ABTS					0xFFFB
-#define QLA_TGT_2G_ABORT_TASK			0xFFFA
-=======
 #define QLA_TGT_ABTS			0xFFFB
 #define QLA_TGT_2G_ABORT_TASK		0xFFFA
->>>>>>> fe82203b
 
 /* Notify Acknowledge flags */
 #define NOTIFY_ACK_RES_COUNT        BIT_8
@@ -867,10 +855,7 @@
 	TRC_CMD_FREE = BIT_17,
 	TRC_DATA_IN = BIT_18,
 	TRC_ABORT = BIT_19,
-<<<<<<< HEAD
-=======
 	TRC_DIF_ERR = BIT_20,
->>>>>>> fe82203b
 };
 
 struct qla_tgt_cmd {
