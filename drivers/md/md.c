--- conflicted
+++ resolved
@@ -5691,8 +5691,6 @@
 	sysfs_notify_dirent_safe(mddev->sysfs_action);
 	sysfs_notify(&mddev->kobj, NULL, "degraded");
 	return 0;
-<<<<<<< HEAD
-=======
 
 abort:
 	if (mddev->flush_bio_pool) {
@@ -5703,17 +5701,8 @@
 		mempool_destroy(mddev->flush_pool);
 		mddev->flush_pool = NULL;
 	}
-	if (mddev->bio_set) {
-		bioset_free(mddev->bio_set);
-		mddev->bio_set = NULL;
-	}
-	if (mddev->sync_set) {
-		bioset_free(mddev->sync_set);
-		mddev->sync_set = NULL;
-	}
 
 	return err;
->>>>>>> 5a409b4f
 }
 EXPORT_SYMBOL_GPL(md_run);
 
@@ -5924,10 +5913,6 @@
 	 * This is called from dm-raid
 	 */
 	__md_stop(mddev);
-<<<<<<< HEAD
-	bioset_exit(&mddev->bio_set);
-	bioset_exit(&mddev->sync_set);
-=======
 	if (mddev->flush_bio_pool) {
 		mempool_destroy(mddev->flush_bio_pool);
 		mddev->flush_bio_pool = NULL;
@@ -5936,15 +5921,8 @@
 		mempool_destroy(mddev->flush_pool);
 		mddev->flush_pool = NULL;
 	}
-	if (mddev->bio_set) {
-		bioset_free(mddev->bio_set);
-		mddev->bio_set = NULL;
-	}
-	if (mddev->sync_set) {
-		bioset_free(mddev->sync_set);
-		mddev->sync_set = NULL;
-	}
->>>>>>> 5a409b4f
+	bioset_exit(&mddev->bio_set);
+	bioset_exit(&mddev->sync_set);
 }
 
 EXPORT_SYMBOL_GPL(md_stop);
